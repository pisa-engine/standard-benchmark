--- conflicted
+++ resolved
@@ -211,11 +211,7 @@
             .args(&["-f", "warc"])
             .args(&["--stemmer", "porter2"])
             .args(&["--content-parser", "html"])
-<<<<<<< HEAD
             .args(&["--batch-size", "1000"]))
-=======
-            .args(&["--batch-size", "10000"]))
->>>>>>> d33ca3b0
     }
 }
 
